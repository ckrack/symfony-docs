* **Code**

  * :doc:`Bugs </contributing/code/bugs>`
  * :doc:`Patches </contributing/code/patches>`
  * :doc:`Security </contributing/code/security>`
  * :doc:`Tests </contributing/code/tests>`
<<<<<<< HEAD
  * :doc:`Coding Standards </contributing/code/standards>`
  * :doc:`Code Conventions </contributing/code/conventions>`
  * :doc:`Git </contributing/code/git>`
=======
  * :doc:`Backwards Compatibility </contributing/code/bc>`
  * :doc:`Coding Standards</contributing/code/standards>`
  * :doc:`Code Conventions</contributing/code/conventions>`
  * :doc:`Git</contributing/code/git>`
>>>>>>> 89c6f1d8
  * :doc:`License </contributing/code/license>`

* **Documentation**

  * :doc:`Overview </contributing/documentation/overview>`
  * :doc:`Format </contributing/documentation/format>`
  * :doc:`Documentation Standards </contributing/documentation/standards>`
  * :doc:`Translations </contributing/documentation/translations>`
  * :doc:`License </contributing/documentation/license>`

* **Community**

  * :doc:`Release Process </contributing/community/releases>`
  * :doc:`Other Resources </contributing/community/other>`<|MERGE_RESOLUTION|>--- conflicted
+++ resolved
@@ -4,16 +4,10 @@
   * :doc:`Patches </contributing/code/patches>`
   * :doc:`Security </contributing/code/security>`
   * :doc:`Tests </contributing/code/tests>`
-<<<<<<< HEAD
-  * :doc:`Coding Standards </contributing/code/standards>`
-  * :doc:`Code Conventions </contributing/code/conventions>`
-  * :doc:`Git </contributing/code/git>`
-=======
   * :doc:`Backwards Compatibility </contributing/code/bc>`
   * :doc:`Coding Standards</contributing/code/standards>`
   * :doc:`Code Conventions</contributing/code/conventions>`
   * :doc:`Git</contributing/code/git>`
->>>>>>> 89c6f1d8
   * :doc:`License </contributing/code/license>`
 
 * **Documentation**
